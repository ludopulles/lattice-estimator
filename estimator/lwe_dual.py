# -*- coding: utf-8 -*-
"""
Estimate cost of solving LWE using dial attacks.

See :ref:`LWE Dual Attacks` for an introduction what is available.

"""

from functools import partial
from dataclasses import replace

<<<<<<< HEAD
from sage.all import oo, ceil, sqrt, log, cached_function
=======
from sage.all import oo, ceil, sqrt, log, cached_function, exp, RR
>>>>>>> 3eb0eeab
from .reduction import delta as deltaf
from .util import local_minimum
from .cost import Cost
from .lwe_parameters import LWEParameters
from .prob import drop as prob_drop
from .prob import amplify as prob_amplify
from .io import Logging
from .conf import red_cost_model as red_cost_model_default
from .conf import mitm_opt as mitm_opt_default
from .errors import OutOfBoundsError
from .nd import NoiseDistribution
from .lwe_guess import exhaustive_search, mitm, distinguish


class DualHybrid:
    """
    Estimate cost of solving LWE using dual attacks.
    """

    @staticmethod
    @cached_function
    def dual_reduce(
        delta: float,
        params: LWEParameters,
        zeta: int = 0,
        h1: int = 0,
        rho: float = 1.0,
        log_level=None,
    ):
        """
        Produce new LWE sample using a dual vector on first `n-ζ` coordinates of the secret. The
        length of the dual vector is given by `δ` in root Hermite form and using a possible
        scaling factor, i.e. `|v| = ρ ⋅ δ^d * q^((n-ζ)/d)`.

        :param delta: Length of the vector in root Hermite form
        :param params: LWE parameters
        :param zeta: Dimension ζ ≥ 0 of new LWE instance
        :param h1: Number of non-zero components of the secret of the new LWE instance
        :param rho: Factor introduced by obtaining multiple dual vectors
        :returns: new ``LWEParameters`` and ``m``

        .. note :: This function assumes that the instance is normalized.

        """
        if not 0 <= zeta <= params.n:
            raise OutOfBoundsError(
                f"Splitting dimension {zeta} must be between 0 and n={params.n}."
            )

        # Compute new secret distribution
        if params.Xs.is_sparse:
            h = params.Xs.get_hamming_weight(params.n)
            if not 0 <= h1 <= h:
                raise OutOfBoundsError(f"Splitting weight {h1} must be between 0 and h={h}.")
            # assuming the non-zero entries are uniform
            p = h1 / 2
            red_Xs = NoiseDistribution.SparseTernary(params.n - zeta, h / 2 - p)
            slv_Xs = NoiseDistribution.SparseTernary(zeta, p)

            if h1 == h:
                # no reason to do lattice reduction if we assume
                # that the hw on the reduction part is 0
                return replace(params, Xs=slv_Xs, m=oo), 1
        else:
            # distribution is i.i.d. for each coordinate
            red_Xs = replace(params.Xs, n=params.n - zeta)
            slv_Xs = replace(params.Xs, n=zeta)

        c = red_Xs.stddev * params.q / params.Xe.stddev

        # see if we have optimally many samples (as in [INDOCRYPT:EspJouKha20]) available
        m_ = max(1, ceil(sqrt(red_Xs.n * log(c) / log(delta))) - red_Xs.n)
        m_ = min(params.m, m_)

        # Compute new noise as in [INDOCRYPT:EspJouKha20]
        sigma_ = rho * red_Xs.stddev * delta ** (m_ + red_Xs.n) / c ** (m_ / (m_ + red_Xs.n))
        slv_Xe = NoiseDistribution.DiscreteGaussian(params.q * sigma_)

        slv_params = LWEParameters(
            n=zeta,
            q=params.q,
            Xs=slv_Xs,
            Xe=slv_Xe,
        )

        # The m_ we compute there is the optimal number of samples that we pick from the input LWE
        # instance. We then need to return it because it determines the lattice dimension for the
        # reduction.

        return slv_params, m_

    @staticmethod
    @cached_function
    def cost(
        solver,
        params: LWEParameters,
        beta: int,
        zeta: int = 0,
        h1: int = 0,
        success_probability: float = 0.99,
        red_cost_model=red_cost_model_default,
        use_lll=True,
        log_level=None,
    ):
        """
        Computes the cost of the dual hybrid attack that dual reduces the LWE instance and then
        uses the given solver to solve the reduced instance.

        :param solver: Algorithm for solving the reduced instance
        :param params: LWE parameters
        :param beta: Block size used to produce short dual vectors for dual reduction
        :param zeta: Dimension ζ ≥ 0 of new LWE instance
        :param h1: Number of non-zero components of the secret of the new LWE instance
        :param success_probability: The success probability to target
        :param red_cost_model: How to cost lattice reduction
        :param use_lll: Use LLL calls to produce more small vectors

        .. note :: This function assumes that the instance is normalized. It runs no optimization,
            it merely reports costs.

        """
        Logging.log("dual", log_level, f"β={beta}, ζ={zeta}, h1={h1}")

        delta = deltaf(beta)

        # only care about the scaling factor and don't know d yet -> use beta as dummy d
        rho, _, _ = red_cost_model.short_vectors(beta=beta, d=beta)

        params_slv, m_ = DualHybrid.dual_reduce(
            delta, params, zeta, h1, rho, log_level=log_level + 1
        )
        Logging.log("dual", log_level + 1, f"red LWE instance: {repr(params_slv)}")

        cost = solver(params_slv, success_probability)
        Logging.log("dual", log_level + 2, f"solve: {repr(cost)}")

        if cost["rop"] == oo or cost["m"] == oo:
            return replace(cost, beta=beta)

        d = m_ + params.n - zeta
        _, cost_red, _ = red_cost_model.short_vectors(beta, d, cost["m"])
        Logging.log("dual", log_level + 2, f"red: {repr(Cost(rop=cost_red))}")

        cost["rop"] += cost_red
        cost["m"] = m_
        cost["beta"] = beta

        if d < params.n - zeta:
            raise RuntimeError(f"{d} < {params.n - zeta}, {params.n}, {zeta}, {m_}")
        cost["d"] = d

        Logging.log("dual", log_level, f"{repr(cost)}")

        rep = 1
        if params.Xs.is_sparse:
            h = params.Xs.get_hamming_weight(params.n)
            probability = RR(prob_drop(params.n, h, zeta, h1))
            rep = prob_amplify(success_probability, probability)
        # don't need more samples to re-run attack, since we may
        # just guess different components of the secret
        return cost.repeat(times=rep, select={"m": False})

    @staticmethod
    def optimize_blocksize(
        solver,
        params: LWEParameters,
        zeta: int = 0,
        h1: int = 0,
        success_probability: float = 0.99,
        red_cost_model=red_cost_model_default,
        use_lll=True,
        log_level=5,
        opt_step=2,
    ):
        """
        Optimizes the cost of the dual hybrid attack over the block size β.

        :param solver: Algorithm for solving the reduced instance
        :param params: LWE parameters
        :param zeta: Dimension ζ ≥ 0 of new LWE instance
        :param h1: Number of non-zero components of the secret of the new LWE instance
        :param success_probability: The success probability to target
        :param red_cost_model: How to cost lattice reduction
        :param use_lll: Use LLL calls to produce more small vectors
        :param opt_step: control robustness of optimizer

        .. note :: This function assumes that the instance is normalized. ζ and h1 are fixed.

        """

        f = partial(
            DualHybrid.cost,
            solver=solver,
            params=params,
            zeta=zeta,
            h1=h1,
            success_probability=success_probability,
            red_cost_model=red_cost_model,
            use_lll=use_lll,
            log_level=log_level,
        )
        # don't have a reliable upper bound for beta
        # we choose n - k arbitrarily and adjust later if
        # necessary
        beta_upper = min(max(params.n - zeta, 40), 1024)
        beta = beta_upper
        while beta == beta_upper:
            beta_upper *= 2
            with local_minimum(40, beta_upper, opt_step) as it:
                for beta in it:
                    it.update(f(beta=beta))
                for beta in it.neighborhood:
                    it.update(f(beta=beta))
                cost = it.y
            beta = cost["beta"]

        cost["zeta"] = zeta
        if params.Xs.is_sparse:
            cost["h1"] = h1
        return cost

    def __call__(
        self,
        solver,
        params: LWEParameters,
        success_probability: float = 0.99,
        red_cost_model=red_cost_model_default,
        use_lll=True,
        opt_step=2,
        log_level=1,
    ):
        """
        Optimizes the cost of the dual hybrid attack (using the given solver) over
        all attack parameters: block size β, splitting dimension ζ, and
        splitting weight h1 (in case the secret distribution is sparse). Since
        the cost function for the dual hybrid might only be convex in an approximate
        sense, the parameter ``opt_step`` allows to make the optimization procedure more
        robust against local irregularities (higher value) at the cost of a longer
        running time. In a nutshell, if the cost of the dual hybrid seems suspiciosly
        high, try a larger ``opt_step`` (e.g. 4 or 8).

        :param solver: Algorithm for solving the reduced instance
        :param params: LWE parameters
        :param success_probability: The success probability to target
        :param red_cost_model: How to cost lattice reduction
        :param use_lll: use LLL calls to produce more small vectors [EC:Albrecht17]_
        :param opt_step: control robustness of optimizer

        The returned cost dictionary has the following entries:

        - ``rop``: Total number of word operations (≈ CPU cycles).
        - ``mem``: Total amount of memory used by solver (in elements mod q).
        - ``red``: Number of word operations in lattice reduction.
        - ``δ``: Root-Hermite factor targeted by lattice reduction.
        - ``β``: BKZ block size.
        - ``ζ``: Number of guessed coordinates.
        - ``h1``: Number of non-zero components among guessed coordinates (if secret distribution is sparse)
        - ``prob``: Probability of success in guessing.
        - ``repetitions``: How often we are required to repeat the attack.
        - ``d``: Lattice dimension.

        - When ζ = 1 this function essentially estimates the dual attack.
        - When ζ > 1 and ``solver`` is ``exhaustive_search`` this function estimates
            the hybrid attack as given in [INDOCRYPT:EspJouKha20]_
        - When ζ > 1 and ``solver`` is ``mitm`` this function estimates the dual MITM
            hybrid attack roughly following [EPRINT:CHHS19]_

        EXAMPLES::

            >>> from estimator import *
            >>> params = LWE.Parameters(n=1024, q = 2**32, Xs=ND.Uniform(0,1), Xe=ND.DiscreteGaussian(3.0))
            >>> LWE.dual(params)
            rop: ≈2^103.4, mem: ≈2^47.9, m: 982, β: 269, d: 2006, ↻: 1, tag: dual
            >>> LWE.dual_hybrid(params)
            rop: ≈2^99.3, mem: ≈2^93.9, m: 944, β: 253, d: 1921, ↻: 1, ζ: 47, tag: dual_hybrid
            >>> LWE.dual_hybrid(params, mitm_optimization=True)
            rop: ≈2^125.1, mem: ≈2^121.9, m: 1153, k: 115, ↻: 1, β: 351, d: 2039, ζ: 138, tag: dual_mitm_hybrid
            >>> LWE.dual_hybrid(params, mitm_optimization="numerical")
            rop: ≈2^125.1, m: 1154, k: 111, mem: ≈2^118.8, ↻: 1, β: 351, d: 2048, ζ: 130, tag: dual_mitm_hybrid

            >>> params = params.updated(Xs=ND.SparseTernary(params.n, 32))
            >>> LWE.dual(params)
            rop: ≈2^100.0, mem: ≈2^45.6, m: 916, β: 256, d: 1940, ↻: 1, tag: dual
            >>> LWE.dual_hybrid(params)
            rop: ≈2^89.8, mem: ≈2^77.5, m: 743, β: 181, d: 1518, ↻: 582, ζ: 249, h1: 8, tag: dual_hybrid
            >>> LWE.dual_hybrid(params, mitm_optimization=True)
            rop: ≈2^96.4, mem: ≈2^79.6, m: 771, k: 277, ↻: ≈2^15.8, β: 198, d: 1349, ζ: 446, h1: 17...

            >>> params = params.updated(Xs=ND.CenteredBinomial(8))
            >>> LWE.dual(params)
            rop: ≈2^110.5, mem: ≈2^53.0, m: 1113, β: 295, d: 2137, ↻: 1, tag: dual
            >>> LWE.dual_hybrid(params)
            rop: ≈2^109.6, mem: ≈2^99.1, m: 1105, β: 292, d: 2118, ↻: 1, ζ: 11, tag: dual_hybrid
            >>> LWE.dual_hybrid(params, mitm_optimization=True)
            rop: ≈2^148.3, mem: ≈2^142.0, m: 1416, k: 33, ↻: 1, β: 439, d: 2406, ζ: 34, tag: dual_mitm_hybrid

            >>> params = params.updated(Xs=ND.DiscreteGaussian(3.0))
            >>> LWE.dual(params)
            rop: ≈2^112.2, mem: ≈2^56.0, m: 1150, β: 302, d: 2174, ↻: 1, tag: dual
            >>> LWE.dual_hybrid(params)
            rop: ≈2^111.9, mem: ≈2^103.3, m: 1147, β: 301, d: 2163, ↻: 1, ζ: 8, tag: dual_hybrid
            >>> LWE.dual_hybrid(params, mitm_optimization=True)
<<<<<<< HEAD
            rop: ≈2^153.1, mem: ≈2^138.7, m: 1478, k: 22, ↻: 1, β: 458, d: 2480, ζ: 22, tag: dual_mitm_hybrid
=======
            rop: ≈2^175.0, mem: ≈2^168.9, m: 1547, k: 27, ↻: 169, red: ≈2^175.0, δ: 1.003424, β: 496, d: 2544, ζ: 27...

            >>> LWE.dual_hybrid(NTRUHPS2048509Enc)
            rop: ≈2^152.2, mem: ≈2^149.3, m: 487, red: ≈2^151.8, δ: 1.003849, β: 420, d: 962, ↻: ≈2^103.1, ζ: 33...

            >>> LWE.dual(schemes.CHHS_4096_67)
            rop: ≈2^215.1, mem: ≈2^155.0, m: ≈2^11.9, red: ≈2^215.1, δ: 1.002875, β: 632, d: 7851, ↻: ≈2^155.0...
>>>>>>> 3eb0eeab
        """

        Cost.register_impermanent(
            rop=True,
            mem=False,
            red=True,
            beta=False,
            delta=False,
            m=True,
            d=False,
            zeta=False,
        )
        Logging.log("dual", log_level, f"costing LWE instance: {repr(params)}")

        params = params.normalize()

        if params.Xs.is_sparse:
            Cost.register_impermanent(h1=False)

            def _optimize_blocksize(
                solver,
                params: LWEParameters,
                zeta: int = 0,
                success_probability: float = 0.99,
                red_cost_model=red_cost_model_default,
                use_lll=True,
                log_level=None,
            ):
                h = params.Xs.get_hamming_weight(params.n)
                h1_min = max(0, h - (params.n - zeta))
                h1_max = min(zeta, h)
                Logging.log("dual", log_level, f"h1 ∈ [{h1_min},{h1_max}] (zeta={zeta})")
                with local_minimum(h1_min, h1_max, log_level=log_level + 1) as it:
                    for h1 in it:
                        cost = self.optimize_blocksize(
                            h1=h1,
                            solver=solver,
                            params=params,
                            zeta=zeta,
                            success_probability=success_probability,
                            red_cost_model=red_cost_model,
                            use_lll=use_lll,
                            log_level=log_level + 2,
                        )
                        it.update(cost)
                    return it.y

        else:
            _optimize_blocksize = self.optimize_blocksize

        f = partial(
            _optimize_blocksize,
            solver=solver,
            params=params,
            success_probability=success_probability,
            red_cost_model=red_cost_model,
            use_lll=use_lll,
            log_level=log_level + 1,
        )

        with local_minimum(1, params.n - 1, opt_step) as it:
            for zeta in it:
                it.update(f(zeta=zeta))
            for zeta in it.neighborhood:
                it.update(f(zeta=zeta))
            cost = it.y

        cost["problem"] = params
        return cost


DH = DualHybrid()


def dual(
    params: LWEParameters,
    success_probability: float = 0.99,
    red_cost_model=red_cost_model_default,
    use_lll=True,
):
    """
    Dual hybrid attack as in [PQCBook:MicReg09]_.

    :param params: LWE parameters.
    :param success_probability: The success probability to target.
    :param red_cost_model: How to cost lattice reduction.
    :param use_lll: use LLL calls to produce more small vectors [EC:Albrecht17]_.

    The returned cost dictionary has the following entries:

    - ``rop``: Total number of word operations (≈ CPU cycles).
    - ``mem``: Total amount of memory used by solver (in elements mod q).
    - ``red``: Number of word operations in lattice reduction.
    - ``δ``: Root-Hermite factor targeted by lattice reduction.
    - ``β``: BKZ block size.
    - ``prob``: Probability of success in guessing.
    - ``repetitions``: How often we are required to repeat the attack.
    - ``d``: Lattice dimension.

    """
    Cost.register_impermanent(
        rop=True,
        mem=False,
        red=True,
        beta=False,
        delta=False,
        m=True,
        d=False,
    )

    ret = DH.optimize_blocksize(
        solver=distinguish,
        params=params,
        zeta=0,
        h1=0,
        success_probability=success_probability,
        red_cost_model=red_cost_model,
        use_lll=use_lll,
        log_level=1,
    )
    del ret["zeta"]
    if hasattr(ret, "h1"):
        del ret["h1"]
    ret["tag"] = "dual"
    return ret


def dual_hybrid(
    params: LWEParameters,
    success_probability: float = 0.99,
    red_cost_model=red_cost_model_default,
    use_lll=True,
    mitm_optimization=False,
    opt_step=2,
):
    """
    Dual hybrid attack from [INDOCRYPT:EspJouKha20]_.

    :param params: LWE parameters.
    :param success_probability: The success probability to target.
    :param red_cost_model: How to cost lattice reduction.
    :param use_lll: Use LLL calls to produce more small vectors [EC:Albrecht17]_.
    :param mitm_optimization: One of "analytical" or "numerical". If ``True`` a default from the
           ``conf`` module is picked, ``False`` disables MITM.
    :param opt_step: Control robustness of optimizer.

    The returned cost dictionary has the following entries:

    - ``rop``: Total number of word operations (≈ CPU cycles).
    - ``mem``: Total amount of memory used by solver (in elements mod q).
    - ``red``: Number of word operations in lattice reduction.
    - ``δ``: Root-Hermite factor targeted by lattice reduction.
    - ``β``: BKZ block size.
    - ``ζ``: Number of guessed coordinates.
    - ``h1``: Number of non-zero components among guessed coordinates (if secret distribution is sparse)
    - ``prob``: Probability of success in guessing.
    - ``repetitions``: How often we are required to repeat the attack.
    - ``d``: Lattice dimension.
    """

    if mitm_optimization is True:
        mitm_optimization = mitm_opt_default

    if mitm_optimization:
        solver = partial(mitm, optimization=mitm_optimization)
    else:
        solver = exhaustive_search

    ret = DH(
        solver=solver,
        params=params,
        success_probability=success_probability,
        red_cost_model=red_cost_model,
        use_lll=use_lll,
        opt_step=opt_step,
    )
    if mitm_optimization:
        ret["tag"] = "dual_mitm_hybrid"
    else:
        ret["tag"] = "dual_hybrid"
    return ret<|MERGE_RESOLUTION|>--- conflicted
+++ resolved
@@ -9,11 +9,7 @@
 from functools import partial
 from dataclasses import replace
 
-<<<<<<< HEAD
 from sage.all import oo, ceil, sqrt, log, cached_function
-=======
-from sage.all import oo, ceil, sqrt, log, cached_function, exp, RR
->>>>>>> 3eb0eeab
 from .reduction import delta as deltaf
 from .util import local_minimum
 from .cost import Cost
@@ -316,17 +312,13 @@
             >>> LWE.dual_hybrid(params)
             rop: ≈2^111.9, mem: ≈2^103.3, m: 1147, β: 301, d: 2163, ↻: 1, ζ: 8, tag: dual_hybrid
             >>> LWE.dual_hybrid(params, mitm_optimization=True)
-<<<<<<< HEAD
             rop: ≈2^153.1, mem: ≈2^138.7, m: 1478, k: 22, ↻: 1, β: 458, d: 2480, ζ: 22, tag: dual_mitm_hybrid
-=======
-            rop: ≈2^175.0, mem: ≈2^168.9, m: 1547, k: 27, ↻: 169, red: ≈2^175.0, δ: 1.003424, β: 496, d: 2544, ζ: 27...
 
             >>> LWE.dual_hybrid(NTRUHPS2048509Enc)
             rop: ≈2^152.2, mem: ≈2^149.3, m: 487, red: ≈2^151.8, δ: 1.003849, β: 420, d: 962, ↻: ≈2^103.1, ζ: 33...
 
             >>> LWE.dual(schemes.CHHS_4096_67)
             rop: ≈2^215.1, mem: ≈2^155.0, m: ≈2^11.9, red: ≈2^215.1, δ: 1.002875, β: 632, d: 7851, ↻: ≈2^155.0...
->>>>>>> 3eb0eeab
         """
 
         Cost.register_impermanent(
